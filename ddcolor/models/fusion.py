import torch
from torch import nn


class FusionModule(nn.Module):
    def __init__(self):
        super().__init__()

    def forward(
        self, image_embedding: torch.Tensor, color_embedding: torch.Tensor
    ) -> torch.Tensor:
        """Forward pass of the fusion module.

        Args:
            image_embedding: A tensor of shape (C, H, W).
            color_embedding: A tensor of shape (K, C).

        Returns:
            A tensor of shape (2, H, W).
        """
        assert image_embedding.shape[0] == color_embedding.shape[1]
        
<<<<<<< HEAD
        f_hat = torch.einsum("bkc,bchw -> bkhw", color_embedding, image_embedding)
        y_hat = nn.Conv2d(in_channels=color_embedding.shape[1], out_channels=2, kernel_size=1)(f_hat)
=======
        f_hat = torch.einsum("kc,chw -> khw", color_embedding, image_embedding)
        y_hat = nn.Conv2d(
            in_channels=color_embedding.shape[0], out_channels=2, kernel_size=1
        )(f_hat)
>>>>>>> 8332a2f7
        return y_hat


if __name__ == "__main__":
    c = 512
    h = 64
    w = 100
    k = 128

    # Create an instance of the fusion module
    fusion_module = FusionModule()


    # Test batched input
    batch_size = 4
    image_embedding_batch = torch.randn(
        batch_size, c, h, w
    )  # Example shape: (B, C, H, W)
    color_embedding_batch = torch.randn(batch_size, k, c)  # Example shape: (B, K, C)

    output_batch = fusion_module(image_embedding_batch, color_embedding_batch)

    expected_batch_shape = (
        batch_size,
        2,
        h,
        w,
    )  # Adjust the expected shape based on your requirements
    assert (
        output_batch.shape == expected_batch_shape
    ), f"Output shape {output_batch.shape} does not match the expected shape {expected_batch_shape}"
    print("Batched input test passed!")<|MERGE_RESOLUTION|>--- conflicted
+++ resolved
@@ -20,15 +20,8 @@
         """
         assert image_embedding.shape[0] == color_embedding.shape[1]
         
-<<<<<<< HEAD
         f_hat = torch.einsum("bkc,bchw -> bkhw", color_embedding, image_embedding)
         y_hat = nn.Conv2d(in_channels=color_embedding.shape[1], out_channels=2, kernel_size=1)(f_hat)
-=======
-        f_hat = torch.einsum("kc,chw -> khw", color_embedding, image_embedding)
-        y_hat = nn.Conv2d(
-            in_channels=color_embedding.shape[0], out_channels=2, kernel_size=1
-        )(f_hat)
->>>>>>> 8332a2f7
         return y_hat
 
 
